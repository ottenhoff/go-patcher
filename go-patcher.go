--- conflicted
+++ resolved
@@ -249,14 +249,10 @@
 
 	// Clean out old directories
 	for fileMapPath, cnt := range fileMap {
-<<<<<<< HEAD
 		isWebapp := strings.HasPrefix(fileMapPath, "webapps")
 		isWarFile := strings.HasSuffix(fileMapPath, ".war")
 		isComponents := strings.HasPrefix(fileMapPath, "components")
-=======
-		webappOrComponent := strings.HasPrefix(fileMapPath, "webapps") || strings.HasPrefix(fileMapPath, "components")
 		isSharedJar := isLibJar(fileMapPath)
->>>>>>> 69afd316
 		isProvidersDir := strings.Contains(fileMapPath, "sakai-provider-pack")
 		pathArray := strings.Split(fileMapPath, "/")
 		pathToDelete := pathArray[0] + "/" + pathArray[1]
@@ -266,7 +262,6 @@
 			if err != nil {
 				panic("Could not remove components path: " + pathToDelete)
 			}
-<<<<<<< HEAD
 			logger.Debug("Deleting components path: ", pathToDelete)
 		} else if isWebapp && isWarFile {
 			webappFolder := strings.TrimRight(pathToDelete, ".war")
@@ -275,8 +270,6 @@
 				panic("Could not remove webapp path: " + webappFolder)
 			}
 			logger.Debug("Deleting webapp path: ", webappFolder)
-=======
-			logger.Debug("Deleting path: ", pathToDelete)
 		} else if isSharedJar {
 			// Need to wildcard the name to remove old versions
 			wildcardedFilename := replaceNumbers(fileMapPath)
@@ -286,7 +279,6 @@
 				panic("Could not delete wildcarded path: " + wildcardedFilename)
 			}
 			logger.Debug("Delete shared JAR: ", wildcardedFilename)
->>>>>>> 69afd316
 		}
 	}
 
@@ -403,7 +395,11 @@
 }
 
 func checkForProcess(tomcatDir string) bool {
-	out, _ := exec.Command("bash", "-c", processGrepPattern+"|grep tomcat").Output()
+	out, _ := exec.Command("bash", "-c", processGrepPattern+"|grep "+tomcatDir).Output()
+	numLines := strings.Split(string(out), "\n")
+	if len(numLines) > 1 {
+		panic("Number of processes: " + string(len(numLines)))
+	}
 	logger.Debug("Checking for process: ", string(out))
 	if len(out) > 0 {
 		return true
